#!nsh
#
# PX4FMU startup script.

#
# Default to auto-start mode.  An init script on the microSD card
# can change this to prevent automatic startup of the flight script.
#
set MODE autostart

#
# Try to mount the microSD card.
#
echo "[init] looking for microSD..."
if mount -t vfat /dev/mmcsd0 /fs/microsd
then
	echo "[init] card mounted at /fs/microsd"
	# Start playing the startup tune
	tone_alarm start
else
	echo "[init] no microSD card found"
	# Play SOS
	tone_alarm 2
fi

#
# Look for an init script on the microSD card.
#
# To prevent automatic startup in the current flight mode,
# the script should set MODE to some other value.
#
if [ -f /fs/microsd/etc/rc ]
then
	echo "[init] reading /fs/microsd/etc/rc"
	sh /fs/microsd/etc/rc
fi
# Also consider rc.txt files
if [ -f /fs/microsd/etc/rc.txt ]
then
	echo "[init] reading /fs/microsd/etc/rc.txt"
	sh /fs/microsd/etc/rc.txt
fi

# if this is an APM build then there will be a rc.APM script
# from an EXTERNAL_SCRIPTS build option
if [ -f /etc/init.d/rc.APM ]
then
	if sercon
	then
		echo "[init] USB interface connected"
	fi

	echo "Running rc.APM"
	# if APM startup is successful then nsh will exit
	sh /etc/init.d/rc.APM
fi

if [ $MODE == autostart ]
then
	#
	# Start terminal
	#
	if sercon
	then
		echo "USB connected"
	else
		# second attempt
		sercon &
	fi
	
	#
	# Start the ORB (first app to start)
	#
	uorb start
	
	#
	# Load microSD params
	#
	if ramtron start
	then
		param select /ramtron/params
		if [ -f /ramtron/params ]
		then
			param load /ramtron/params
		fi
	else
		param select /fs/microsd/params
		if [ -f /fs/microsd/params ]
		then
			param load /fs/microsd/params
		fi
	fi
	
	#
	# Start system state indicator
	#
	if rgbled start
	then
		echo "Using external RGB Led"
	else
		if blinkm start
		then
			blinkm systemstate
		fi
	fi
	
	#
	# Start logging
	#
	sh /etc/init.d/rc.logging
	
	#
	# Check if PX4IO Firmware should be upgraded (from Andrew Tridgell)
	#
	if [ -f /fs/microsd/px4io.bin ]
	then
		echo "PX4IO Firmware found. Checking Upgrade.."
		if cmp /fs/microsd/px4io.bin /fs/microsd/px4io.cur
		then
			echo "No newer version, skipping upgrade."
		else
			echo "Loading /fs/microsd/px4io.bin"
			if px4io update /fs/microsd/px4io.bin > /fs/microsd/px4io.log
			then
				cp /fs/microsd/px4io.bin /fs/microsd/px4io.cur
				echo "Flashed /fs/microsd/px4io.bin OK" >> /fs/microsd/px4io.log
			else
				echo "Failed flashing /fs/microsd/px4io.bin" >> /fs/microsd/px4io.log
				echo "Failed to upgrade px4io firmware - check if px4io is in bootloader mode"
			fi
		fi
	fi
<<<<<<< HEAD
	
	#
	# Check if auto-setup from one of the standard scripts is wanted
	# SYS_AUTOSTART = 0 means no autostart (default)
	#
	if param compare SYS_AUTOSTART 1
=======
fi

#
# Check if auto-setup from one of the standard scripts is wanted
# SYS_AUTOSTART = 0 means no autostart (default)
#
if param compare SYS_AUTOSTART 1
then
	sh /etc/init.d/01_fmu_quad_x
	set MODE custom
fi

if param compare SYS_AUTOSTART 2
then
	sh /etc/init.d/02_io_quad_x
	set MODE custom
fi

if param compare SYS_AUTOSTART 8
then
	sh /etc/init.d/08_ardrone
	set MODE custom
fi

if param compare SYS_AUTOSTART 9
then
	sh /etc/init.d/09_ardrone_flow
	set MODE custom
fi

if param compare SYS_AUTOSTART 10
then
	sh /etc/init.d/10_io_f330
	set MODE custom
fi

if param compare SYS_AUTOSTART 15
then
	sh /etc/init.d/15_io_tbs
	set MODE custom
fi

if param compare SYS_AUTOSTART 30
then
	sh /etc/init.d/30_io_camflyer
	set MODE custom
fi

if param compare SYS_AUTOSTART 31
then
	sh /etc/init.d/31_io_phantom
	set MODE custom
fi

# Try to get an USB console
nshterm /dev/ttyACM0 &

# Start any custom extensions that might be missing
if [ -f /fs/microsd/etc/rc.local ]
then
	sh /fs/microsd/etc/rc.local
fi

# If none of the autostart scripts triggered, get a minimal setup
if [ $MODE == autostart ]
then
	# Telemetry port is on both FMU boards ttyS1
	mavlink start -b 57600 -d /dev/ttyS1
	usleep 5000

	# Start commander
	commander start

	# Start px4io if present
	if px4io start
>>>>>>> bb5819a1
	then
		sh /etc/init.d/01_fmu_quad_x
		set MODE custom
	fi
	
	if param compare SYS_AUTOSTART 2
	then
		sh /etc/init.d/02_io_quad_x
		set MODE custom
	fi
	
	if param compare SYS_AUTOSTART 8
	then
		sh /etc/init.d/08_ardrone
		set MODE custom
	fi
	
	if param compare SYS_AUTOSTART 9
	then
		sh /etc/init.d/09_ardrone_flow
		set MODE custom
	fi
	
	if param compare SYS_AUTOSTART 10
	then
		sh /etc/init.d/10_io_f330
		set MODE custom
	fi
	
	if param compare SYS_AUTOSTART 15
	then
		sh /etc/init.d/15_io_tbs
		set MODE custom
	fi
	
	if param compare SYS_AUTOSTART 30
	then
		sh /etc/init.d/30_io_camflyer
		set MODE custom
	fi
	
	if param compare SYS_AUTOSTART 31
	then
		sh /etc/init.d/31_io_phantom
		set MODE custom
	fi
	
	# Try to get an USB console
	nshterm /dev/ttyACM0 &
	
	# If none of the autostart scripts triggered, get a minimal setup
	if [ $MODE == autostart ]
	then
		# Telemetry port is on both FMU boards ttyS1
		mavlink start -b 57600 -d /dev/ttyS1
		usleep 5000
	
		# Start commander
		commander start
	
		# Start px4io if present
		if px4io start
		then
			echo "PX4IO driver started"
		else
			if fmu mode_serial
			then
				echo "FMU driver started"
			fi
		fi
	
		# Start sensors
		sh /etc/init.d/rc.sensors
	
		# Start one of the estimators
		attitude_estimator_ekf start
	
		# Start GPS
		gps start
	
	fi
# End of autostart
fi<|MERGE_RESOLUTION|>--- conflicted
+++ resolved
@@ -130,90 +130,12 @@
 			fi
 		fi
 	fi
-<<<<<<< HEAD
 	
 	#
 	# Check if auto-setup from one of the standard scripts is wanted
 	# SYS_AUTOSTART = 0 means no autostart (default)
 	#
 	if param compare SYS_AUTOSTART 1
-=======
-fi
-
-#
-# Check if auto-setup from one of the standard scripts is wanted
-# SYS_AUTOSTART = 0 means no autostart (default)
-#
-if param compare SYS_AUTOSTART 1
-then
-	sh /etc/init.d/01_fmu_quad_x
-	set MODE custom
-fi
-
-if param compare SYS_AUTOSTART 2
-then
-	sh /etc/init.d/02_io_quad_x
-	set MODE custom
-fi
-
-if param compare SYS_AUTOSTART 8
-then
-	sh /etc/init.d/08_ardrone
-	set MODE custom
-fi
-
-if param compare SYS_AUTOSTART 9
-then
-	sh /etc/init.d/09_ardrone_flow
-	set MODE custom
-fi
-
-if param compare SYS_AUTOSTART 10
-then
-	sh /etc/init.d/10_io_f330
-	set MODE custom
-fi
-
-if param compare SYS_AUTOSTART 15
-then
-	sh /etc/init.d/15_io_tbs
-	set MODE custom
-fi
-
-if param compare SYS_AUTOSTART 30
-then
-	sh /etc/init.d/30_io_camflyer
-	set MODE custom
-fi
-
-if param compare SYS_AUTOSTART 31
-then
-	sh /etc/init.d/31_io_phantom
-	set MODE custom
-fi
-
-# Try to get an USB console
-nshterm /dev/ttyACM0 &
-
-# Start any custom extensions that might be missing
-if [ -f /fs/microsd/etc/rc.local ]
-then
-	sh /fs/microsd/etc/rc.local
-fi
-
-# If none of the autostart scripts triggered, get a minimal setup
-if [ $MODE == autostart ]
-then
-	# Telemetry port is on both FMU boards ttyS1
-	mavlink start -b 57600 -d /dev/ttyS1
-	usleep 5000
-
-	# Start commander
-	commander start
-
-	# Start px4io if present
-	if px4io start
->>>>>>> bb5819a1
 	then
 		sh /etc/init.d/01_fmu_quad_x
 		set MODE custom
@@ -263,6 +185,12 @@
 	
 	# Try to get an USB console
 	nshterm /dev/ttyACM0 &
+	
+	# Start any custom extensions that might be missing
+	if [ -f /fs/microsd/etc/rc.local ]
+	then
+		sh /fs/microsd/etc/rc.local
+	fi
 	
 	# If none of the autostart scripts triggered, get a minimal setup
 	if [ $MODE == autostart ]
