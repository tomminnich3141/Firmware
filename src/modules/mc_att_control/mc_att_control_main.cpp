/****************************************************************************
 *
 *   Copyright (c) 2013, 2014 PX4 Development Team. All rights reserved.
 *
 * Redistribution and use in source and binary forms, with or without
 * modification, are permitted provided that the following conditions
 * are met:
 *
 * 1. Redistributions of source code must retain the above copyright
 *    notice, this list of conditions and the following disclaimer.
 * 2. Redistributions in binary form must reproduce the above copyright
 *    notice, this list of conditions and the following disclaimer in
 *    the documentation and/or other materials provided with the
 *    distribution.
 * 3. Neither the name PX4 nor the names of its contributors may be
 *    used to endorse or promote products derived from this software
 *    without specific prior written permission.
 *
 * THIS SOFTWARE IS PROVIDED BY THE COPYRIGHT HOLDERS AND CONTRIBUTORS
 * "AS IS" AND ANY EXPRESS OR IMPLIED WARRANTIES, INCLUDING, BUT NOT
 * LIMITED TO, THE IMPLIED WARRANTIES OF MERCHANTABILITY AND FITNESS
 * FOR A PARTICULAR PURPOSE ARE DISCLAIMED. IN NO EVENT SHALL THE
 * COPYRIGHT OWNER OR CONTRIBUTORS BE LIABLE FOR ANY DIRECT, INDIRECT,
 * INCIDENTAL, SPECIAL, EXEMPLARY, OR CONSEQUENTIAL DAMAGES (INCLUDING,
 * BUT NOT LIMITED TO, PROCUREMENT OF SUBSTITUTE GOODS OR SERVICES; LOSS
 * OF USE, DATA, OR PROFITS; OR BUSINESS INTERRUPTION) HOWEVER CAUSED
 * AND ON ANY THEORY OF LIABILITY, WHETHER IN CONTRACT, STRICT
 * LIABILITY, OR TORT (INCLUDING NEGLIGENCE OR OTHERWISE) ARISING IN
 * ANY WAY OUT OF THE USE OF THIS SOFTWARE, EVEN IF ADVISED OF THE
 * POSSIBILITY OF SUCH DAMAGE.
 *
 ****************************************************************************/

/**
 * @file mc_att_control_main.cpp
 * Multicopter attitude controller.
 *
 * Publication for the desired attitude tracking:
 * Daniel Mellinger and Vijay Kumar. Minimum Snap Trajectory Generation and Control for Quadrotors.
 * Int. Conf. on Robotics and Automation, Shanghai, China, May 2011.
 *
 * @author Tobias Naegeli <naegelit@student.ethz.ch>
 * @author Lorenz Meier <lm@inf.ethz.ch>
 * @author Anton Babushkin <anton.babushkin@me.com>
 *
 * The controller has two loops: P loop for angular error and PD loop for angular rate error.
 * Desired rotation calculated keeping in mind that yaw response is normally slower than roll/pitch.
 * For small deviations controller rotates copter to have shortest path of thrust vector and independently rotates around yaw,
 * so actual rotation axis is not constant. For large deviations controller rotates copter around fixed axis.
 * These two approaches fused seamlessly with weight depending on angular error.
 * When thrust vector directed near-horizontally (e.g. roll ~= PI/2) yaw setpoint ignored because of singularity.
 * Controller doesn't use Euler angles for work, they generated only for more human-friendly control and logging.
 * If rotation matrix setpoint is invalid it will be generated from Euler angles for compatibility with old position controllers.
 */

#include <px4_config.h>
#include <px4_defines.h>
#include <px4_tasks.h>
#include <stdio.h>
#include <stdlib.h>
#include <string.h>
#include <unistd.h>
#include <errno.h>
#include <math.h>
#include <poll.h>
#include <drivers/drv_hrt.h>
#include <arch/board/board.h>
#include <uORB/uORB.h>
#include <uORB/topics/vehicle_attitude_setpoint.h>
#include <uORB/topics/manual_control_setpoint.h>
#include <uORB/topics/actuator_controls.h>
#include <uORB/topics/actuator_controls_virtual_fw.h>
#include <uORB/topics/actuator_controls_virtual_mc.h>
#include <uORB/topics/vehicle_rates_setpoint.h>
#include <uORB/topics/fw_virtual_rates_setpoint.h>
#include <uORB/topics/mc_virtual_rates_setpoint.h>
#include <uORB/topics/vehicle_attitude.h>
#include <uORB/topics/vehicle_control_mode.h>
#include <uORB/topics/vehicle_status.h>
#include <uORB/topics/actuator_armed.h>
#include <uORB/topics/parameter_update.h>
#include <uORB/topics/multirotor_motor_limits.h>
#include <uORB/topics/mc_att_ctrl_status.h>
#include <systemlib/param/param.h>
#include <systemlib/err.h>
#include <systemlib/perf_counter.h>
#include <systemlib/systemlib.h>
#include <systemlib/circuit_breaker.h>
#include <lib/mathlib/mathlib.h>
#include <lib/geo/geo.h>

/**
 * Multicopter attitude control app start / stop handling function
 *
 * @ingroup apps
 */
extern "C" __EXPORT int mc_att_control_main(int argc, char *argv[]);

#define YAW_DEADZONE	0.05f
#define MIN_TAKEOFF_THRUST    0.2f
#define RATES_I_LIMIT	0.3f

class MulticopterAttitudeControl
{
public:
	/**
	 * Constructor
	 */
	MulticopterAttitudeControl();

	/**
	 * Destructor, also kills the main task
	 */
	~MulticopterAttitudeControl();

	/**
	 * Start the multicopter attitude control task.
	 *
	 * @return		OK on success.
	 */
	int		start();

private:

	bool	_task_should_exit;		/**< if true, task_main() should exit */
	int		_control_task;			/**< task handle */

	int		_v_att_sub;				/**< vehicle attitude subscription */
	int		_v_att_sp_sub;			/**< vehicle attitude setpoint subscription */
	int		_v_rates_sp_sub;		/**< vehicle rates setpoint subscription */
	int		_v_control_mode_sub;	/**< vehicle control mode subscription */
	int		_params_sub;			/**< parameter updates subscription */
	int		_manual_control_sp_sub;	/**< manual control setpoint subscription */
	int		_armed_sub;				/**< arming status subscription */
	int		_vehicle_status_sub;	/**< vehicle status subscription */
	int 	_motor_limits_sub;		/**< motor limits subscription */

	orb_advert_t	_att_sp_pub;			/**< attitude setpoint publication */
	orb_advert_t	_v_rates_sp_pub;		/**< rate setpoint publication */
	orb_advert_t	_actuators_0_pub;		/**< attitude actuator controls publication */
	orb_advert_t	_controller_status_pub;	/**< controller status publication */

	orb_id_t _rates_sp_id;	/**< pointer to correct rates setpoint uORB metadata structure */
	orb_id_t _actuators_id;	/**< pointer to correct actuator controls0 uORB metadata structure */

	bool		_actuators_0_circuit_breaker_enabled;	/**< circuit breaker to suppress output */

	struct vehicle_attitude_s			_v_att;				/**< vehicle attitude */
	struct vehicle_attitude_setpoint_s	_v_att_sp;			/**< vehicle attitude setpoint */
	struct vehicle_rates_setpoint_s		_v_rates_sp;		/**< vehicle rates setpoint */
	struct manual_control_setpoint_s	_manual_control_sp;	/**< manual control setpoint */
	struct vehicle_control_mode_s		_v_control_mode;	/**< vehicle control mode */
	struct actuator_controls_s			_actuators;			/**< actuator controls */
	struct actuator_armed_s				_armed;				/**< actuator arming status */
	struct vehicle_status_s				_vehicle_status;	/**< vehicle status */
	struct multirotor_motor_limits_s	_motor_limits;		/**< motor limits */
	struct mc_att_ctrl_status_s 		_controller_status; /**< controller status */

	perf_counter_t	_loop_perf;			/**< loop performance counter */
	perf_counter_t	_controller_latency_perf;

	math::Vector<3>		_rates_prev;	/**< angular rates on previous step */
	math::Vector<3>		_rates_sp;		/**< angular rates setpoint */
	math::Vector<3>		_rates_int;		/**< angular rates integral error */
	float				_thrust_sp;		/**< thrust setpoint */
	math::Vector<3>		_att_control;	/**< attitude control vector */

	math::Matrix<3, 3>  _I;				/**< identity matrix */

	bool	_reset_yaw_sp;			/**< reset yaw setpoint flag */

	struct {
		param_t roll_p;
		param_t roll_rate_p;
		param_t roll_rate_i;
		param_t roll_rate_d;
		param_t roll_rate_ff;
		param_t pitch_p;
		param_t pitch_rate_p;
		param_t pitch_rate_i;
		param_t pitch_rate_d;
		param_t pitch_rate_ff;
		param_t yaw_p;
		param_t yaw_rate_p;
		param_t yaw_rate_i;
		param_t yaw_rate_d;
		param_t yaw_rate_ff;
		param_t yaw_ff;
		param_t roll_rate_max;
		param_t pitch_rate_max;
		param_t yaw_rate_max;

		param_t man_roll_max;
		param_t man_pitch_max;
		param_t man_yaw_max;
		param_t acro_roll_max;
		param_t acro_pitch_max;
		param_t acro_yaw_max;

	}		_params_handles;		/**< handles for interesting parameters */

	struct {
		math::Vector<3> att_p;					/**< P gain for angular error */
		math::Vector<3> rate_p;				/**< P gain for angular rate error */
		math::Vector<3> rate_i;				/**< I gain for angular rate error */
		math::Vector<3> rate_d;				/**< D gain for angular rate error */
		math::Vector<3>	rate_ff;			/**< Feedforward gain for desired rates */
		float yaw_ff;						/**< yaw control feed-forward */

		float roll_rate_max;
		float pitch_rate_max;
		float yaw_rate_max;
		math::Vector<3> mc_rate_max;		/**< attitude rate limits in stabilized modes */

		float man_roll_max;
		float man_pitch_max;
		float man_yaw_max;
		math::Vector<3> acro_rate_max;		/**< max attitude rates in acro mode */

	}		_params;

	/**
	 * Update our local parameter cache.
	 */
	int			parameters_update();

	/**
	 * Check for parameter update and handle it.
	 */
	void		parameter_update_poll();

	/**
	 * Check for changes in vehicle control mode.
	 */
	void		vehicle_control_mode_poll();

	/**
	 * Check for changes in manual inputs.
	 */
	void		vehicle_manual_poll();

	/**
	 * Check for attitude setpoint updates.
	 */
	void		vehicle_attitude_setpoint_poll();

	/**
	 * Check for rates setpoint updates.
	 */
	void		vehicle_rates_setpoint_poll();

	/**
	 * Check for arming status updates.
	 */
	void		arming_status_poll();

	/**
	 * Attitude controller.
	 */
	void		control_attitude(float dt);

	/**
	 * Attitude rates controller.
	 */
	void		control_attitude_rates(float dt);

	/**
	 * Check for vehicle status updates.
	 */
	void		vehicle_status_poll();

	/**
	 * Check for vehicle motor limits status.
	 */
	void		vehicle_motor_limits_poll();

	/**
	 * Shim for calling task_main from task_create.
	 */
	static void	task_main_trampoline(int argc, char *argv[]);

	/**
	 * Main attitude control task.
	 */
	void		task_main();
};

namespace mc_att_control
{

/* oddly, ERROR is not defined for c++ */
#ifdef ERROR
# undef ERROR
#endif
static const int ERROR = -1;

MulticopterAttitudeControl	*g_control;
}

MulticopterAttitudeControl::MulticopterAttitudeControl() :

	_task_should_exit(false),
	_control_task(-1),

/* subscriptions */
	_v_att_sub(-1),
	_v_att_sp_sub(-1),
	_v_control_mode_sub(-1),
	_params_sub(-1),
	_manual_control_sp_sub(-1),
	_armed_sub(-1),
	_vehicle_status_sub(-1),

/* publications */
	_att_sp_pub(-1),
	_v_rates_sp_pub(-1),
	_actuators_0_pub(-1),
	_controller_status_pub(-1),
	_rates_sp_id(0),
	_actuators_id(0),

	_actuators_0_circuit_breaker_enabled(false),

/* performance counters */
	_loop_perf(perf_alloc(PC_ELAPSED, "mc_att_control")),
	_controller_latency_perf(perf_alloc_once(PC_ELAPSED, "ctrl_latency"))

{
	memset(&_v_att, 0, sizeof(_v_att));
	memset(&_v_att_sp, 0, sizeof(_v_att_sp));
	memset(&_v_rates_sp, 0, sizeof(_v_rates_sp));
	memset(&_manual_control_sp, 0, sizeof(_manual_control_sp));
	memset(&_v_control_mode, 0, sizeof(_v_control_mode));
	memset(&_actuators, 0, sizeof(_actuators));
	memset(&_armed, 0, sizeof(_armed));
	memset(&_vehicle_status, 0, sizeof(_vehicle_status));
	memset(&_motor_limits, 0, sizeof(_motor_limits));
	memset(&_controller_status,0,sizeof(_controller_status));
	_vehicle_status.is_rotary_wing = true;

	_params.att_p.zero();
	_params.rate_p.zero();
	_params.rate_i.zero();
	_params.rate_d.zero();
	_params.rate_ff.zero();
	_params.yaw_ff = 0.0f;
	_params.roll_rate_max = 0.0f;
	_params.pitch_rate_max = 0.0f;
	_params.yaw_rate_max = 0.0f;
	_params.man_roll_max = 0.0f;
	_params.man_pitch_max = 0.0f;
	_params.man_yaw_max = 0.0f;
	_params.mc_rate_max.zero();
	_params.acro_rate_max.zero();

	_rates_prev.zero();
	_rates_sp.zero();
	_rates_int.zero();
	_thrust_sp = 0.0f;
	_att_control.zero();

	_I.identity();

	_params_handles.roll_p			= 	param_find("MC_ROLL_P");
	_params_handles.roll_rate_p		= 	param_find("MC_ROLLRATE_P");
	_params_handles.roll_rate_i		= 	param_find("MC_ROLLRATE_I");
	_params_handles.roll_rate_d		= 	param_find("MC_ROLLRATE_D");
	_params_handles.roll_rate_ff	= 	param_find("MC_ROLLRATE_FF");
	_params_handles.pitch_p			= 	param_find("MC_PITCH_P");
	_params_handles.pitch_rate_p	= 	param_find("MC_PITCHRATE_P");
	_params_handles.pitch_rate_i	= 	param_find("MC_PITCHRATE_I");
	_params_handles.pitch_rate_d	= 	param_find("MC_PITCHRATE_D");
	_params_handles.pitch_rate_ff 	= 	param_find("MC_PITCHRATE_FF");
	_params_handles.yaw_p			=	param_find("MC_YAW_P");
	_params_handles.yaw_rate_p		= 	param_find("MC_YAWRATE_P");
	_params_handles.yaw_rate_i		= 	param_find("MC_YAWRATE_I");
	_params_handles.yaw_rate_d		= 	param_find("MC_YAWRATE_D");
	_params_handles.yaw_rate_ff	 	= 	param_find("MC_YAWRATE_FF");
	_params_handles.yaw_ff			= 	param_find("MC_YAW_FF");
	_params_handles.roll_rate_max	= 	param_find("MC_ROLLRATE_MAX");
	_params_handles.pitch_rate_max	= 	param_find("MC_PITCHRATE_MAX");
	_params_handles.yaw_rate_max	= 	param_find("MC_YAWRATE_MAX");
	_params_handles.man_roll_max	= 	param_find("MC_MAN_R_MAX");
	_params_handles.man_pitch_max	= 	param_find("MC_MAN_P_MAX");
	_params_handles.man_yaw_max		= 	param_find("MC_MAN_Y_MAX");
	_params_handles.acro_roll_max	= 	param_find("MC_ACRO_R_MAX");
	_params_handles.acro_pitch_max	= 	param_find("MC_ACRO_P_MAX");
	_params_handles.acro_yaw_max		= 	param_find("MC_ACRO_Y_MAX");

	/* fetch initial parameter values */
	parameters_update();
}

MulticopterAttitudeControl::~MulticopterAttitudeControl()
{
	if (_control_task != -1) {
		/* task wakes up every 100ms or so at the longest */
		_task_should_exit = true;

		/* wait for a second for the task to quit at our request */
		unsigned i = 0;

		do {
			/* wait 20ms */
			usleep(20000);

			/* if we have given up, kill it */
			if (++i > 50) {
				px4_task_delete(_control_task);
				break;
			}
		} while (_control_task != -1);
	}

	mc_att_control::g_control = nullptr;
}

int
MulticopterAttitudeControl::parameters_update()
{
	float v;

	/* roll gains */
	param_get(_params_handles.roll_p, &v);
	_params.att_p(0) = v;
	param_get(_params_handles.roll_rate_p, &v);
	_params.rate_p(0) = v;
	param_get(_params_handles.roll_rate_i, &v);
	_params.rate_i(0) = v;
	param_get(_params_handles.roll_rate_d, &v);
	_params.rate_d(0) = v;
	param_get(_params_handles.roll_rate_ff, &v);
	_params.rate_ff(0) = v;

	/* pitch gains */
	param_get(_params_handles.pitch_p, &v);
	_params.att_p(1) = v;
	param_get(_params_handles.pitch_rate_p, &v);
	_params.rate_p(1) = v;
	param_get(_params_handles.pitch_rate_i, &v);
	_params.rate_i(1) = v;
	param_get(_params_handles.pitch_rate_d, &v);
	_params.rate_d(1) = v;
	param_get(_params_handles.pitch_rate_ff, &v);
	_params.rate_ff(1) = v;

	/* yaw gains */
	param_get(_params_handles.yaw_p, &v);
	_params.att_p(2) = v;
	param_get(_params_handles.yaw_rate_p, &v);
	_params.rate_p(2) = v;
	param_get(_params_handles.yaw_rate_i, &v);
	_params.rate_i(2) = v;
	param_get(_params_handles.yaw_rate_d, &v);
	_params.rate_d(2) = v;
	param_get(_params_handles.yaw_rate_ff, &v);
	_params.rate_ff(2) = v;

	param_get(_params_handles.yaw_ff, &_params.yaw_ff);

	/* angular rate limits */
	param_get(_params_handles.roll_rate_max, &_params.roll_rate_max);
	_params.mc_rate_max(0) = math::radians(_params.roll_rate_max);
	param_get(_params_handles.pitch_rate_max, &_params.pitch_rate_max);
	_params.mc_rate_max(1) = math::radians(_params.pitch_rate_max);
	param_get(_params_handles.yaw_rate_max, &_params.yaw_rate_max);
	_params.mc_rate_max(2) = math::radians(_params.yaw_rate_max);

	/* manual attitude control scale */
	param_get(_params_handles.man_roll_max, &_params.man_roll_max);
	param_get(_params_handles.man_pitch_max, &_params.man_pitch_max);
	param_get(_params_handles.man_yaw_max, &_params.man_yaw_max);
	_params.man_roll_max = math::radians(_params.man_roll_max);
	_params.man_pitch_max = math::radians(_params.man_pitch_max);
	_params.man_yaw_max = math::radians(_params.man_yaw_max);

	/* manual rate control scale and auto mode roll/pitch rate limits */
	param_get(_params_handles.acro_roll_max, &v);
	_params.acro_rate_max(0) = math::radians(v);
	param_get(_params_handles.acro_pitch_max, &v);
	_params.acro_rate_max(1) = math::radians(v);
	param_get(_params_handles.acro_yaw_max, &v);
	_params.acro_rate_max(2) = math::radians(v);

	_actuators_0_circuit_breaker_enabled = circuit_breaker_enabled("CBRK_RATE_CTRL", CBRK_RATE_CTRL_KEY);

	return OK;
}

void
MulticopterAttitudeControl::parameter_update_poll()
{
	bool updated;

	/* Check if parameters have changed */
	orb_check(_params_sub, &updated);

	if (updated) {
		struct parameter_update_s param_update;
		orb_copy(ORB_ID(parameter_update), _params_sub, &param_update);
		parameters_update();
	}
}

void
MulticopterAttitudeControl::vehicle_control_mode_poll()
{
	bool updated;

	/* Check if vehicle control mode has changed */
	orb_check(_v_control_mode_sub, &updated);

	if (updated) {
		orb_copy(ORB_ID(vehicle_control_mode), _v_control_mode_sub, &_v_control_mode);
	}
}

void
MulticopterAttitudeControl::vehicle_manual_poll()
{
	bool updated;

	/* get pilots inputs */
	orb_check(_manual_control_sp_sub, &updated);

	if (updated) {
		orb_copy(ORB_ID(manual_control_setpoint), _manual_control_sp_sub, &_manual_control_sp);
	}
}

void
MulticopterAttitudeControl::vehicle_attitude_setpoint_poll()
{
	/* check if there is a new setpoint */
	bool updated;
	orb_check(_v_att_sp_sub, &updated);

	if (updated) {
		orb_copy(ORB_ID(vehicle_attitude_setpoint), _v_att_sp_sub, &_v_att_sp);
	}
}

void
MulticopterAttitudeControl::vehicle_rates_setpoint_poll()
{
	/* check if there is a new setpoint */
	bool updated;
	orb_check(_v_rates_sp_sub, &updated);

	if (updated) {
		orb_copy(ORB_ID(vehicle_rates_setpoint), _v_rates_sp_sub, &_v_rates_sp);
	}
}

void
MulticopterAttitudeControl::arming_status_poll()
{
	/* check if there is a new setpoint */
	bool updated;
	orb_check(_armed_sub, &updated);

	if (updated) {
		orb_copy(ORB_ID(actuator_armed), _armed_sub, &_armed);
	}
}

void
MulticopterAttitudeControl::vehicle_status_poll()
{
	/* check if there is new status information */
	bool vehicle_status_updated;
	orb_check(_vehicle_status_sub, &vehicle_status_updated);

	if (vehicle_status_updated) {
		orb_copy(ORB_ID(vehicle_status), _vehicle_status_sub, &_vehicle_status);
		/* set correct uORB ID, depending on if vehicle is VTOL or not */
		if (!_rates_sp_id) {
			if (_vehicle_status.is_vtol) {
				_rates_sp_id = ORB_ID(mc_virtual_rates_setpoint);
				_actuators_id = ORB_ID(actuator_controls_virtual_mc);
			} else {
				_rates_sp_id = ORB_ID(vehicle_rates_setpoint);
				_actuators_id = ORB_ID(actuator_controls_0);
			}
		}
	}
}

void
MulticopterAttitudeControl::vehicle_motor_limits_poll()
{
	/* check if there is a new message */
	bool updated;
	orb_check(_motor_limits_sub, &updated);

	if (updated) {
		orb_copy(ORB_ID(multirotor_motor_limits), _motor_limits_sub, &_motor_limits);
	}
}

/*
 * Attitude controller.
 * Input: 'manual_control_setpoint' and 'vehicle_attitude_setpoint' topics (depending on mode)
 * Output: '_rates_sp' vector, '_thrust_sp', 'vehicle_attitude_setpoint' topic (for manual modes)
 */
void
MulticopterAttitudeControl::control_attitude(float dt)
{
	vehicle_attitude_setpoint_poll();

	_thrust_sp = _v_att_sp.thrust;

	/* construct attitude setpoint rotation matrix */
	math::Matrix<3, 3> R_sp;
	R_sp.set(_v_att_sp.R_body);

	/* rotation matrix for current state */
	math::Matrix<3, 3> R;
	R.set(_v_att.R);

	/* all input data is ready, run controller itself */

	/* try to move thrust vector shortest way, because yaw response is slower than roll/pitch */
	math::Vector<3> R_z(R(0, 2), R(1, 2), R(2, 2));
	math::Vector<3> R_sp_z(R_sp(0, 2), R_sp(1, 2), R_sp(2, 2));

	/* axis and sin(angle) of desired rotation */
	math::Vector<3> e_R = R.transposed() * (R_z % R_sp_z);

	/* calculate angle error */
	float e_R_z_sin = e_R.length();
	float e_R_z_cos = R_z * R_sp_z;

	/* calculate weight for yaw control */
	float yaw_w = R_sp(2, 2) * R_sp(2, 2);

	/* calculate rotation matrix after roll/pitch only rotation */
	math::Matrix<3, 3> R_rp;

	if (e_R_z_sin > 0.0f) {
		/* get axis-angle representation */
		float e_R_z_angle = atan2f(e_R_z_sin, e_R_z_cos);
		math::Vector<3> e_R_z_axis = e_R / e_R_z_sin;

		e_R = e_R_z_axis * e_R_z_angle;

		/* cross product matrix for e_R_axis */
		math::Matrix<3, 3> e_R_cp;
		e_R_cp.zero();
		e_R_cp(0, 1) = -e_R_z_axis(2);
		e_R_cp(0, 2) = e_R_z_axis(1);
		e_R_cp(1, 0) = e_R_z_axis(2);
		e_R_cp(1, 2) = -e_R_z_axis(0);
		e_R_cp(2, 0) = -e_R_z_axis(1);
		e_R_cp(2, 1) = e_R_z_axis(0);

		/* rotation matrix for roll/pitch only rotation */
		R_rp = R * (_I + e_R_cp * e_R_z_sin + e_R_cp * e_R_cp * (1.0f - e_R_z_cos));

	} else {
		/* zero roll/pitch rotation */
		R_rp = R;
	}

	/* R_rp and R_sp has the same Z axis, calculate yaw error */
	math::Vector<3> R_sp_x(R_sp(0, 0), R_sp(1, 0), R_sp(2, 0));
	math::Vector<3> R_rp_x(R_rp(0, 0), R_rp(1, 0), R_rp(2, 0));
	e_R(2) = atan2f((R_rp_x % R_sp_x) * R_sp_z, R_rp_x * R_sp_x) * yaw_w;

	if (e_R_z_cos < 0.0f) {
		/* for large thrust vector rotations use another rotation method:
		 * calculate angle and axis for R -> R_sp rotation directly */
		math::Quaternion q;
		q.from_dcm(R.transposed() * R_sp);
		math::Vector<3> e_R_d = q.imag();
		e_R_d.normalize();
		e_R_d *= 2.0f * atan2f(e_R_d.length(), q(0));

		/* use fusion of Z axis based rotation and direct rotation */
		float direct_w = e_R_z_cos * e_R_z_cos * yaw_w;
		e_R = e_R * (1.0f - direct_w) + e_R_d * direct_w;
	}

	/* calculate angular rates setpoint */
	_rates_sp = _params.att_p.emult(e_R);

	/* limit rates */
	for (int i = 0; i < 3; i++) {
		_rates_sp(i) = math::constrain(_rates_sp(i), -_params.mc_rate_max(i), _params.mc_rate_max(i));
	}

	/* feed forward yaw setpoint rate */
	_rates_sp(2) += _v_att_sp.yaw_sp_move_rate * yaw_w * _params.yaw_ff;
}

/*
 * Attitude rates controller.
 * Input: '_rates_sp' vector, '_thrust_sp'
 * Output: '_att_control' vector
 */
void
MulticopterAttitudeControl::control_attitude_rates(float dt)
{
	/* reset integral if disarmed */
	if (!_armed.armed || !_vehicle_status.is_rotary_wing) {
		_rates_int.zero();
	}

	/* current body angular rates */
	math::Vector<3> rates;
	rates(0) = _v_att.rollspeed;
	rates(1) = _v_att.pitchspeed;
	rates(2) = _v_att.yawspeed;

	/* angular rates error */
	math::Vector<3> rates_err = _rates_sp - rates;
	_att_control = _params.rate_p.emult(rates_err) + _params.rate_d.emult(_rates_prev - rates) / dt + _rates_int + _params.rate_ff.emult(_rates_sp);
	_rates_prev = rates;

	/* update integral only if not saturated on low limit and if motor commands are not saturated */
	if (_thrust_sp > MIN_TAKEOFF_THRUST && !_motor_limits.lower_limit && !_motor_limits.upper_limit ) {
		for (int i = 0; i < 3; i++) {
			if (fabsf(_att_control(i)) < _thrust_sp) {
				float rate_i = _rates_int(i) + _params.rate_i(i) * rates_err(i) * dt;

				if (PX4_ISFINITE(rate_i) && rate_i > -RATES_I_LIMIT && rate_i < RATES_I_LIMIT &&
				    _att_control(i) > -RATES_I_LIMIT && _att_control(i) < RATES_I_LIMIT) {
					_rates_int(i) = rate_i;
				}
			}
		}
	}
}

void
MulticopterAttitudeControl::task_main_trampoline(int argc, char *argv[])
{
	mc_att_control::g_control->task_main();
}

void
MulticopterAttitudeControl::task_main()
{

	/*
	 * do subscriptions
	 */
	_v_att_sp_sub = orb_subscribe(ORB_ID(vehicle_attitude_setpoint));
	_v_rates_sp_sub = orb_subscribe(ORB_ID(vehicle_rates_setpoint));
	_v_att_sub = orb_subscribe(ORB_ID(vehicle_attitude));
	_v_control_mode_sub = orb_subscribe(ORB_ID(vehicle_control_mode));
	_params_sub = orb_subscribe(ORB_ID(parameter_update));
	_manual_control_sp_sub = orb_subscribe(ORB_ID(manual_control_setpoint));
	_armed_sub = orb_subscribe(ORB_ID(actuator_armed));
	_vehicle_status_sub = orb_subscribe(ORB_ID(vehicle_status));
	_motor_limits_sub = orb_subscribe(ORB_ID(multirotor_motor_limits));

	/* initialize parameters cache */
	parameters_update();

	/* wakeup source: vehicle attitude */
	struct pollfd fds[1];

	fds[0].fd = _v_att_sub;
	fds[0].events = POLLIN;

	while (!_task_should_exit) {

		/* wait for up to 100ms for data */
		int pret = poll(&fds[0], (sizeof(fds) / sizeof(fds[0])), 100);

		/* timed out - periodic check for _task_should_exit */
		if (pret == 0)
			continue;

		/* this is undesirable but not much we can do - might want to flag unhappy status */
		if (pret < 0) {
			warn("poll error %d, %d", pret, errno);
			/* sleep a bit before next try */
			usleep(100000);
			continue;
		}

		perf_begin(_loop_perf);

		/* run controller on attitude changes */
		if (fds[0].revents & POLLIN) {
			static uint64_t last_run = 0;
			float dt = (hrt_absolute_time() - last_run) / 1000000.0f;
			last_run = hrt_absolute_time();

			/* guard against too small (< 2ms) and too large (> 20ms) dt's */
			if (dt < 0.002f) {
				dt = 0.002f;

			} else if (dt > 0.02f) {
				dt = 0.02f;
			}

			/* copy attitude topic */
			orb_copy(ORB_ID(vehicle_attitude), _v_att_sub, &_v_att);

			/* check for updates in other topics */
			parameter_update_poll();
			vehicle_control_mode_poll();
			arming_status_poll();
			vehicle_manual_poll();
			vehicle_status_poll();
			vehicle_motor_limits_poll();

			if (_v_control_mode.flag_control_attitude_enabled) {
				control_attitude(dt);

				/* publish attitude rates setpoint */
				_v_rates_sp.roll = _rates_sp(0);
				_v_rates_sp.pitch = _rates_sp(1);
				_v_rates_sp.yaw = _rates_sp(2);
				_v_rates_sp.thrust = _thrust_sp;
				_v_rates_sp.timestamp = hrt_absolute_time();

				if (_v_rates_sp_pub > 0) {
					orb_publish(_rates_sp_id, _v_rates_sp_pub, &_v_rates_sp);

				} else if (_rates_sp_id) {
					_v_rates_sp_pub = orb_advertise(_rates_sp_id, &_v_rates_sp);
				}

			} else {
				/* attitude controller disabled, poll rates setpoint topic */
				if (_v_control_mode.flag_control_manual_enabled) {
					/* manual rates control - ACRO mode */
					_rates_sp = math::Vector<3>(_manual_control_sp.y, -_manual_control_sp.x, _manual_control_sp.r).emult(_params.acro_rate_max);
					_thrust_sp = _manual_control_sp.z;

					/* publish attitude rates setpoint */
					_v_rates_sp.roll = _rates_sp(0);
					_v_rates_sp.pitch = _rates_sp(1);
					_v_rates_sp.yaw = _rates_sp(2);
					_v_rates_sp.thrust = _thrust_sp;
					_v_rates_sp.timestamp = hrt_absolute_time();

					if (_v_rates_sp_pub > 0) {
						orb_publish(_rates_sp_id, _v_rates_sp_pub, &_v_rates_sp);

					} else if (_rates_sp_id) {
						_v_rates_sp_pub = orb_advertise(_rates_sp_id, &_v_rates_sp);
					}

				} else {
					/* attitude controller disabled, poll rates setpoint topic */
					vehicle_rates_setpoint_poll();
					_rates_sp(0) = _v_rates_sp.roll;
					_rates_sp(1) = _v_rates_sp.pitch;
					_rates_sp(2) = _v_rates_sp.yaw;
					_thrust_sp = _v_rates_sp.thrust;
				}
			}

			if (_v_control_mode.flag_control_rates_enabled) {
				control_attitude_rates(dt);

				/* publish actuator controls */
				_actuators.control[0] = (PX4_ISFINITE(_att_control(0))) ? _att_control(0) : 0.0f;
				_actuators.control[1] = (PX4_ISFINITE(_att_control(1))) ? _att_control(1) : 0.0f;
				_actuators.control[2] = (PX4_ISFINITE(_att_control(2))) ? _att_control(2) : 0.0f;
				_actuators.control[3] = (PX4_ISFINITE(_thrust_sp)) ? _thrust_sp : 0.0f;
				_actuators.timestamp = hrt_absolute_time();
				_actuators.timestamp_sample = _v_att.timestamp;

				_controller_status.roll_rate_integ = _rates_int(0);
				_controller_status.pitch_rate_integ = _rates_int(1);
				_controller_status.yaw_rate_integ = _rates_int(2);
				_controller_status.timestamp = hrt_absolute_time();

				if (!_actuators_0_circuit_breaker_enabled) {
					if (_actuators_0_pub > 0) {
						orb_publish(_actuators_id, _actuators_0_pub, &_actuators);
						perf_end(_controller_latency_perf);

					} else if (_actuators_id) {
						_actuators_0_pub = orb_advertise(_actuators_id, &_actuators);
					}

				}

				/* publish controller status */
				if(_controller_status_pub > 0) {
					orb_publish(ORB_ID(mc_att_ctrl_status),_controller_status_pub, &_controller_status);
				} else {
					_controller_status_pub = orb_advertise(ORB_ID(mc_att_ctrl_status), &_controller_status);
				}
			}
		}

		perf_end(_loop_perf);
	}

	_control_task = -1;
	return;
}

int
MulticopterAttitudeControl::start()
{
	ASSERT(_control_task == -1);

	/* start the task */
	_control_task = task_spawn_cmd("mc_att_control",
				       SCHED_DEFAULT,
				       SCHED_PRIORITY_MAX - 5,
<<<<<<< HEAD
				       1600,
				       (px4_main_t)&MulticopterAttitudeControl::task_main_trampoline,
=======
				       1500,
				       (main_t)&MulticopterAttitudeControl::task_main_trampoline,
>>>>>>> 2a46e0f0
				       nullptr);

	if (_control_task < 0) {
		warn("task start failed");
		return -errno;
	}

	return OK;
}

int mc_att_control_main(int argc, char *argv[])
{
	if (argc < 2) {
		warnx("usage: mc_att_control {start|stop|status}");
		return 1;
	}

	if (!strcmp(argv[1], "start")) {

		if (mc_att_control::g_control != nullptr) {
			warnx("already running");
			return 1;
		}

		mc_att_control::g_control = new MulticopterAttitudeControl;

		if (mc_att_control::g_control == nullptr) {
			warnx("alloc failed");
			return 1;
		}

		if (OK != mc_att_control::g_control->start()) {
			delete mc_att_control::g_control;
			mc_att_control::g_control = nullptr;
			warnx("start failed");
			return 1;
		}

		return 0;
	}

	if (!strcmp(argv[1], "stop")) {
		if (mc_att_control::g_control == nullptr) {
			warnx("not running");
			return 1;
		}

		delete mc_att_control::g_control;
		mc_att_control::g_control = nullptr;
		return 0;
	}

	if (!strcmp(argv[1], "status")) {
		if (mc_att_control::g_control) {
			warnx("running");
			return 0;

		} else {
			warnx("not running");
			return 1;
		}
	}

	warnx("unrecognized command");
	return 1;
}<|MERGE_RESOLUTION|>--- conflicted
+++ resolved
@@ -908,13 +908,8 @@
 	_control_task = task_spawn_cmd("mc_att_control",
 				       SCHED_DEFAULT,
 				       SCHED_PRIORITY_MAX - 5,
-<<<<<<< HEAD
-				       1600,
+				       1500,
 				       (px4_main_t)&MulticopterAttitudeControl::task_main_trampoline,
-=======
-				       1500,
-				       (main_t)&MulticopterAttitudeControl::task_main_trampoline,
->>>>>>> 2a46e0f0
 				       nullptr);
 
 	if (_control_task < 0) {
