--- conflicted
+++ resolved
@@ -152,13 +152,12 @@
 		handle_message_manual_control(msg);
 		break;
 
-<<<<<<< HEAD
 	case MAVLINK_MSG_ID_HEARTBEAT:
 		handle_message_heartbeat(msg);
-=======
+		break;
+
 	case MAVLINK_MSG_ID_REQUEST_DATA_STREAM:
 		handle_message_request_data_stream(msg);
->>>>>>> 662a7403
 		break;
 
 	default:
@@ -505,9 +504,10 @@
 	if (req.target_system == mavlink_system.sysid && req.target_component == mavlink_system.compid) {
 		float rate = req.start_stop ? (1000.0f / req.req_message_rate) : 0.0f;
 
-		for (unsigned int i = 0; streams_list[i] != nullptr; i++) {
-			if (req.req_stream_id == 0 || req.req_stream_id == streams_list[i]->get_id()) {
-				_mavlink->configure_stream_threadsafe(streams_list[i]->get_name(), rate);
+		MavlinkStream *stream;
+		LL_FOREACH(_mavlink->get_streams(), stream) {
+			if (req.req_stream_id == stream->get_id()) {
+				_mavlink->configure_stream_threadsafe(stream->get_name(), rate);
 			}
 		}
 	}
