--- conflicted
+++ resolved
@@ -757,11 +757,8 @@
 			struct log_GPSP_s log_GPSP;
 			struct log_ESC_s log_ESC;
 			struct log_GVSP_s log_GVSP;
-<<<<<<< HEAD
+			struct log_BATT_s log_BATT;
 			struct log_DIST_s log_DIST;
-=======
-			struct log_BATT_s log_BATT;
->>>>>>> b529e112
 		} body;
 	} log_msg = {
 		LOG_PACKET_HEADER_INIT(0)
@@ -770,15 +767,9 @@
 	memset(&log_msg.body, 0, sizeof(log_msg.body));
 
 	/* --- IMPORTANT: DEFINE NUMBER OF ORB STRUCTS TO WAIT FOR HERE --- */
-<<<<<<< HEAD
-	/* number of subscriptions */
-	const ssize_t fdsc = 20;
-	/* sanity check variable and index */
-=======
 	/* number of messages */
 	const ssize_t fdsc = 25;
 	/* Sanity check variable and index */
->>>>>>> b529e112
 	ssize_t fdsc_count = 0;
 	/* file descriptors to wait for */
 	struct pollfd fds[fdsc];
