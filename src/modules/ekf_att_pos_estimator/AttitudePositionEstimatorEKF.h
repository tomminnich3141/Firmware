/****************************************************************************
 *
 *   Copyright (c) 2013-2015 PX4 Development Team. All rights reserved.
 *
 * Redistribution and use in source and binary forms, with or without
 * modification, are permitted provided that the following conditions
 * are met:
 *
 * 1. Redistributions of source code must retain the above copyright
 *    notice, this list of conditions and the following disclaimer.
 * 2. Redistributions in binary form must reproduce the above copyright
 *    notice, this list of conditions and the following disclaimer in
 *    the documentation and/or other materials provided with the
 *    distribution.
 * 3. Neither the name PX4 nor the names of its contributors may be
 *    used to endorse or promote products derived from this software
 *    without specific prior written permission.
 *
 * THIS SOFTWARE IS PROVIDED BY THE COPYRIGHT HOLDERS AND CONTRIBUTORS
 * "AS IS" AND ANY EXPRESS OR IMPLIED WARRANTIES, INCLUDING, BUT NOT
 * LIMITED TO, THE IMPLIED WARRANTIES OF MERCHANTABILITY AND FITNESS
 * FOR A PARTICULAR PURPOSE ARE DISCLAIMED. IN NO EVENT SHALL THE
 * COPYRIGHT OWNER OR CONTRIBUTORS BE LIABLE FOR ANY DIRECT, INDIRECT,
 * INCIDENTAL, SPECIAL, EXEMPLARY, OR CONSEQUENTIAL DAMAGES (INCLUDING,
 * BUT NOT LIMITED TO, PROCUREMENT OF SUBSTITUTE GOODS OR SERVICES; LOSS
 * OF USE, DATA, OR PROFITS; OR BUSINESS INTERRUPTION) HOWEVER CAUSED
 * AND ON ANY THEORY OF LIABILITY, WHETHER IN CONTRACT, STRICT
 * LIABILITY, OR TORT (INCLUDING NEGLIGENCE OR OTHERWISE) ARISING IN
 * ANY WAY OUT OF THE USE OF THIS SOFTWARE, EVEN IF ADVISED OF THE
 * POSSIBILITY OF SUCH DAMAGE.
 *
 ****************************************************************************/

/**
 * @file AttitudePositionEstimatorEKF.h
 * Implementation of the attitude and position estimator. This is a PX4 wrapper around
 * the EKF IntertialNav filter of Paul Riseborough (@see estimator_22states.cpp)
 *
 * @author Paul Riseborough <p_riseborough@live.com.au>
 * @author Lorenz Meier <lm@inf.ethz.ch>
 * @author Johan Jansen <jnsn.johan@gmail.com>
 */

#pragma once

#include <uORB/uORB.h>
#include <uORB/topics/airspeed.h>
#include <uORB/topics/vehicle_global_position.h>
#include <uORB/topics/vehicle_local_position.h>
#include <uORB/topics/vehicle_gps_position.h>
#include <uORB/topics/vehicle_attitude.h>
#include <uORB/topics/vehicle_land_detected.h>
#include <uORB/topics/actuator_controls.h>
#include <uORB/topics/vehicle_status.h>
#include <uORB/topics/estimator_status.h>
#include <uORB/topics/actuator_armed.h>
#include <uORB/topics/home_position.h>
#include <uORB/topics/wind_estimate.h>
#include <uORB/topics/sensor_combined.h>
#include <uORB/topics/distance_sensor.h>

#include <drivers/drv_hrt.h>
#include <drivers/drv_gyro.h>
#include <drivers/drv_accel.h>
#include <drivers/drv_mag.h>
#include <drivers/drv_baro.h>

#include <mathlib/math/filter/LowPassFilter2p.hpp>

#include <geo/geo.h>
#include <systemlib/perf_counter.h>
#include <lib/ecl/validation/data_validator_group.h>
#include "estimator_22states.h"

#include <controllib/blocks.hpp>
#include <controllib/block/BlockParam.hpp>

//Forward declaration
class AttPosEKF;

class AttitudePositionEstimatorEKF : public control::SuperBlock
{
public:
    /**
     * Constructor
     */
    AttitudePositionEstimatorEKF();

    /* we do not want people ever copying this class */
    AttitudePositionEstimatorEKF(const AttitudePositionEstimatorEKF& that) = delete;
    AttitudePositionEstimatorEKF operator=(const AttitudePositionEstimatorEKF&) = delete;

    /**
     * Destructor, also kills the sensors task.
     */
    ~AttitudePositionEstimatorEKF();

    /**
     * Start the sensors task.
     *
     * @return  OK on success.
     */
    int start();

    /**
     * Task status
     *
     * @return  true if the mainloop is running
     */
    bool task_running() { return _task_running; }

    /**
     * Print the current status.
     */
    void print_status();

    /**
     * Trip the filter by feeding it NaN values.
     */
    int trip_nan();

    /**
     * Enable logging.
     *
     * @param   enable Set to true to enable logging, false to disable
     */
    int enable_logging(bool enable);

    /**
     * Set debug level.
     *
     * @param   debug Desired debug level - 0 to disable.
     */
    int set_debuglevel(unsigned debug) { _debug = debug; return 0; }

    static constexpr unsigned MAX_PREDICITION_STEPS = 3; /**< maximum number of prediction steps between updates */

private:
    bool        _task_should_exit;      /**< if true, sensor task should exit */
    bool        _task_running;          /**< if true, task is running in its mainloop */
    int     _estimator_task;        /**< task handle for sensor task */

    int     _sensor_combined_sub;
    int     _distance_sub;          /**< distance measurement */
    int     _airspeed_sub;          /**< airspeed subscription */
    int     _baro_sub;          /**< barometer subscription */
    int     _gps_sub;           /**< GPS subscription */
    int     _vstatus_sub;           /**< vehicle status subscription */
    int     _params_sub;            /**< notification of parameter updates */
    int     _manual_control_sub;        /**< notification of manual control updates */
    int     _mission_sub;
    int     _home_sub;          /**< home position as defined by commander / user */
    int     _landDetectorSub;
    int     _armedSub;

    orb_advert_t    _att_pub;           /**< vehicle attitude */
    orb_advert_t    _global_pos_pub;        /**< global position */
    orb_advert_t    _local_pos_pub;         /**< position in local frame */
    orb_advert_t    _estimator_status_pub;      /**< status of the estimator */
    orb_advert_t    _wind_pub;          /**< wind estimate */

    struct vehicle_attitude_s           _att;           /**< vehicle attitude */
    struct gyro_report                  _gyro;
    struct accel_report                 _accel;
    struct mag_report                   _mag;
    struct airspeed_s                   _airspeed;      /**< airspeed */
    struct baro_report                  _baro;          /**< baro readings */
    struct vehicle_status_s             _vstatus;       /**< vehicle status */
    struct vehicle_global_position_s    _global_pos;        /**< global vehicle position */
    struct vehicle_local_position_s     _local_pos;     /**< local vehicle position */
    struct vehicle_gps_position_s       _gps;           /**< GPS position */
    struct wind_estimate_s              _wind;          /**< wind estimate */
    struct distance_sensor_s            _distance;      /**< distance estimate */
    struct vehicle_land_detected_s      _landDetector;
    struct actuator_armed_s             _armed;

    hrt_abstime _last_accel;
    hrt_abstime _last_mag;
    unsigned _prediction_steps;
<<<<<<< HEAD
=======
    uint64_t _prediction_last;
>>>>>>> fc62461e

    struct sensor_combined_s            _sensor_combined;

    struct map_projection_reference_s   _pos_ref;

    float                       _filter_ref_offset;   /**< offset between initial baro reference and GPS init baro altitude */
    float                       _baro_gps_offset;   /**< offset between baro altitude (at GPS init time) and GPS altitude */
    hrt_abstime                 _last_debug_print = 0;
    float       _vibration_warning_threshold = 1.0f;
    hrt_abstime _vibration_warning_timestamp = 0;

    perf_counter_t  _loop_perf;         ///< loop performance counter
    perf_counter_t  _loop_intvl;        ///< loop rate counter
    perf_counter_t  _perf_gyro;         ///<local performance counter for gyro updates
    perf_counter_t  _perf_mag;          ///<local performance counter for mag updates
    perf_counter_t  _perf_gps;          ///<local performance counter for gps updates
    perf_counter_t  _perf_baro;         ///<local performance counter for baro updates
    perf_counter_t  _perf_airspeed;     ///<local performance counter for airspeed updates
    perf_counter_t  _perf_reset;        ///<local performance counter for filter resets

    float           _gps_alt_filt;
    float           _baro_alt_filt;
    float           _covariancePredictionDt;  ///< time lapsed since last covariance prediction
    bool            _gpsIsGood;               ///< True if the current GPS fix is good enough for us to use
    uint64_t        _previousGPSTimestamp;    ///< Timestamp of last good GPS fix we have received
    bool            _baro_init;
    bool            _gps_initialized;
    hrt_abstime     _filter_start_time;
    hrt_abstime     _last_sensor_timestamp;
    hrt_abstime     _distance_last_valid;
    DataValidatorGroup _voter_gyro;
    DataValidatorGroup _voter_accel;
    DataValidatorGroup _voter_mag;
    int             _gyro_main;         ///< index of the main gyroscope
    int             _accel_main;        ///< index of the main accelerometer
    int             _mag_main;          ///< index of the main magnetometer
    bool            _data_good;         ///< all required filter data is ok
    bool            _failsafe;          ///< failsafe on one of the sensors
    bool            _vibration_warning; ///< high vibration levels detected
    bool            _ekf_logging;       ///< log EKF state
    unsigned        _debug;             ///< debug level - default 0

    bool            _newHgtData;
    bool            _newAdsData;
    bool            _newDataMag;
    bool            _newRangeData;

    int             _mavlink_fd;

    control::BlockParamFloat _mag_offset_x;
    control::BlockParamFloat _mag_offset_y;
    control::BlockParamFloat _mag_offset_z;

    struct {
        int32_t vel_delay_ms;
        int32_t pos_delay_ms;
        int32_t height_delay_ms;
        int32_t mag_delay_ms;
        int32_t tas_delay_ms;
        float velne_noise;
        float veld_noise;
        float posne_noise;
        float posd_noise;
        float mag_noise;
        float gyro_pnoise;
        float acc_pnoise;
        float gbias_pnoise;
        float abias_pnoise;
        float mage_pnoise;
        float magb_pnoise;
        float eas_noise;
        float pos_stddev_threshold;
    }       _parameters;            /**< local copies of interesting parameters */

    struct {
        param_t vel_delay_ms;
        param_t pos_delay_ms;
        param_t height_delay_ms;
        param_t mag_delay_ms;
        param_t tas_delay_ms;
        param_t velne_noise;
        param_t veld_noise;
        param_t posne_noise;
        param_t posd_noise;
        param_t mag_noise;
        param_t gyro_pnoise;
        param_t acc_pnoise;
        param_t gbias_pnoise;
        param_t abias_pnoise;
        param_t mage_pnoise;
        param_t magb_pnoise;
        param_t eas_noise;
        param_t pos_stddev_threshold;
    }       _parameter_handles;     /**< handles for interesting parameters */

    AttPosEKF                   *_ekf;

    /* Low pass filter for attitude rates */
    math::LowPassFilter2p _LP_att_P;
    math::LowPassFilter2p _LP_att_Q;
    math::LowPassFilter2p _LP_att_R;

private:
    /**
     * Update our local parameter cache.
     */
    int     parameters_update();

    /**
     * Update control outputs
     *
     */
    void        control_update();

    /**
     * Check for changes in vehicle status.
     */
    void        vehicle_status_poll();

    /**
     * Shim for calling task_main from task_create.
     */
    static void task_main_trampoline(int argc, char *argv[]);

    /**
     * Main filter task.
     */
    void        task_main();

    /**
     * Check filter sanity state
     *
     * @return zero if ok, non-zero for a filter error condition.
     */
    int     check_filter_state();

    /**
    * @brief
    *   Publish the euler and quaternions for attitude estimation
    **/
    void publishAttitude();

    /**
    * @brief
    *   Publish local position relative to reference point where filter was initialized
    **/
    void publishLocalPosition();

    /**
    * @brief
    *   Publish global position estimation (WSG84 and AMSL).
    *   A global position estimate is only valid if we have a good GPS fix
    **/
    void publishGlobalPosition();

    /**
    * @brief
    *   Publish wind estimates for north and east in m/s
    **/
    void publishWindEstimate();

    /**
    * @brief
    *   Runs the sensor fusion step of the filter. The parameters determine which of the sensors
    *   are fused with each other
    **/
    void updateSensorFusion(const bool fuseGPS, const bool fuseMag, const bool fuseRangeSensor, 
            const bool fuseBaro, const bool fuseAirSpeed);

    /**
    * @brief
    *   Initialize first time good GPS fix so we can get a reference point to calculate local position from
    *   Should only be required to call once
    **/
    void initializeGPS();

    /**
     * Initialize the reference position for the local coordinate frame
     */
    void initReferencePosition(hrt_abstime timestamp, bool gps_valid,
            double lat, double lon, float gps_alt, float baro_alt);

    /**
    * @brief
    *   Polls all uORB subscriptions if any new sensor data has been publish and sets the appropriate
    *   flags to true (e.g newDataGps)
    **/
    void pollData();
};<|MERGE_RESOLUTION|>--- conflicted
+++ resolved
@@ -177,10 +177,7 @@
     hrt_abstime _last_accel;
     hrt_abstime _last_mag;
     unsigned _prediction_steps;
-<<<<<<< HEAD
-=======
     uint64_t _prediction_last;
->>>>>>> fc62461e
 
     struct sensor_combined_s            _sensor_combined;
 
